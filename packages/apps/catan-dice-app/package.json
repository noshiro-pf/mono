--- conflicted
+++ resolved
@@ -82,13 +82,8 @@
   "dependencies": {
     "@emotion/react": "^11.11.1",
     "@fontsource/roboto": "^5.0.8",
-<<<<<<< HEAD
-    "@mui/icons-material": "^5.14.11",
     "@mui/material": "^5.14.20",
-=======
     "@mui/icons-material": "^5.14.19",
-    "@mui/material": "^5.14.9",
->>>>>>> f51ff94b
     "@noshiro/react-utils": "*",
     "@noshiro/syncflow": "*",
     "@noshiro/syncflow-react-hooks": "*",
